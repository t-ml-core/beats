// Copyright Elasticsearch B.V. and/or licensed to Elasticsearch B.V. under one
// or more contributor license agreements. Licensed under the Elastic License;
// you may not use this file except in compliance with the Elastic License.

package cmd

import (
	"github.com/elastic/beats/v7/libbeat/cmd"
	"github.com/elastic/beats/v7/metricbeat/beater"
	mbcmd "github.com/elastic/beats/v7/metricbeat/cmd"
<<<<<<< HEAD
=======
	"github.com/elastic/beats/v7/metricbeat/cmd/test"
>>>>>>> 55d33cde

	// Register the includes.
	_ "github.com/elastic/beats/v7/x-pack/libbeat/include"
	_ "github.com/elastic/beats/v7/x-pack/metricbeat/include"

	// Import OSS modules.
	_ "github.com/elastic/beats/v7/metricbeat/include"
	_ "github.com/elastic/beats/v7/metricbeat/include/fields"
)

const (
	// Name of the beat
	Name = "metricbeat"
)

// RootCmd to handle beats cli
<<<<<<< HEAD
func RootCmd(opts ...beater.Option) *cmd.BeatsRootCmd {
	settings := mbcmd.MetricbeatSettings()
	settings.ElasticLicensed = true
	return mbcmd.Initialize(settings, opts...)
=======
var RootCmd *cmd.BeatsRootCmd

// withECSVersion is a modifier that adds ecs.version to events.
var withECSVersion = processing.WithFields(common.MapStr{
	"ecs": common.MapStr{
		"version": ecsVersion,
	},
})

func init() {
	var runFlags = pflag.NewFlagSet(Name, pflag.ExitOnError)
	runFlags.AddGoFlag(flag.CommandLine.Lookup("system.hostfs"))
	settings := instance.Settings{
		RunFlags:        runFlags,
		Name:            Name,
		HasDashboards:   true,
		ElasticLicensed: true,
		Processing:      processing.MakeDefaultSupport(true, withECSVersion, processing.WithHost, processing.WithAgentMeta()),
	}
	RootCmd = cmd.GenRootCmdWithSettings(beater.DefaultCreator(), settings)
	RootCmd.AddCommand(cmd.GenModulesCmd(Name, "", mbcmd.BuildModulesManager))
	RootCmd.TestCmd.AddCommand(test.GenTestModulesCmd(Name, "", beater.DefaultTestModulesCreator()))
>>>>>>> 55d33cde
}<|MERGE_RESOLUTION|>--- conflicted
+++ resolved
@@ -8,10 +8,6 @@
 	"github.com/elastic/beats/v7/libbeat/cmd"
 	"github.com/elastic/beats/v7/metricbeat/beater"
 	mbcmd "github.com/elastic/beats/v7/metricbeat/cmd"
-<<<<<<< HEAD
-=======
-	"github.com/elastic/beats/v7/metricbeat/cmd/test"
->>>>>>> 55d33cde
 
 	// Register the includes.
 	_ "github.com/elastic/beats/v7/x-pack/libbeat/include"
@@ -28,33 +24,8 @@
 )
 
 // RootCmd to handle beats cli
-<<<<<<< HEAD
 func RootCmd(opts ...beater.Option) *cmd.BeatsRootCmd {
 	settings := mbcmd.MetricbeatSettings()
 	settings.ElasticLicensed = true
 	return mbcmd.Initialize(settings, opts...)
-=======
-var RootCmd *cmd.BeatsRootCmd
-
-// withECSVersion is a modifier that adds ecs.version to events.
-var withECSVersion = processing.WithFields(common.MapStr{
-	"ecs": common.MapStr{
-		"version": ecsVersion,
-	},
-})
-
-func init() {
-	var runFlags = pflag.NewFlagSet(Name, pflag.ExitOnError)
-	runFlags.AddGoFlag(flag.CommandLine.Lookup("system.hostfs"))
-	settings := instance.Settings{
-		RunFlags:        runFlags,
-		Name:            Name,
-		HasDashboards:   true,
-		ElasticLicensed: true,
-		Processing:      processing.MakeDefaultSupport(true, withECSVersion, processing.WithHost, processing.WithAgentMeta()),
-	}
-	RootCmd = cmd.GenRootCmdWithSettings(beater.DefaultCreator(), settings)
-	RootCmd.AddCommand(cmd.GenModulesCmd(Name, "", mbcmd.BuildModulesManager))
-	RootCmd.TestCmd.AddCommand(test.GenTestModulesCmd(Name, "", beater.DefaultTestModulesCreator()))
->>>>>>> 55d33cde
 }