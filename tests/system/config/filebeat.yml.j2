############################# Filebeat ######################################
filebeat:
  prospectors:
    -
      # Paths that should be crawled and fetched
      paths:
        - {{ path }}
      # Type of the files. Annotated in every documented
      input: log
<<<<<<< HEAD
      scan_frequency: 1s
      ignore_older: "{{ignoreOlder}}"
      harvester_buffer_size:
  spool_size:
  idle_timeout: 5s
  tail_on_rotate:
  registry_file: {{ fb.working_dir + '/' }}.filebeat
=======
      scanfrequency: 1s
      ignoreOlder: "{{ignoreOlder}}"
      harvesterBufferSize:
  spoolSize:
  idleTimeout: 5s
  tailOnRotate:
  registryFile: {{ fb.working_dir + '/' }}{{ registryFile|default(".filebeat")}}
>>>>>>> 8d28494e



############################# Shipper ############################################
shipper:

 # The name of the shipper that publishes the network data. It can be used to group
 # all the transactions sent by a single shipper in the web interface.
 # If this options is not defined, the hostname is used.
 name:

 # The tags of the shipper are included in their own field with each
 # transaction published. Tags make it easy to group servers by different
 # logical properties.
 tags: [
    {%- if agent_tags -%}
        {%- for tag in agent_tags -%}
            "{{ tag }}"
            {%- if not loop.last %}, {% endif -%}
        {%- endfor -%}
    {%- endif -%}]


 # Uncomment the following if you want to ignore transactions created
 # by the server on which the shipper is installed. This option is useful
 # to remove duplicates if shippers are installed on multiple servers.
 # ignore_outgoing: true



############################# Output ############################################

# Configure what outputs to use when sending the data collected by filebeat.
# You can enable one or multiple outputs by setting enabled option to true.
output:

  # Elasticsearch as output
  # Options:
  # host, port: where Elasticsearch is listening on
  # save_topology: specify if the topology is saved in Elasticsearch
  #elasticsearch:
  #  enabled: false
  #  host: localhost
  #  port: 9200
  #  save_topology: true

  # Redis as output
  # Options:
  # host, port: where Redis is listening on
  # save_topology: specify if the topology is saved in Redis
  #redis:
  #  enabled: false
  #  host: localhost
  #  port: 6379
  #  save_topology: true

  # File as output
  # Options
  # path: where to save the files
  # filename: name of the files
  # rotate_every_kb: maximum size of the files in path
  # number of files: maximum number of files in path
  file:
    enabled: true
    path: {{ output_file_path|default(fb.working_dir + "/output") }}
    filename: "{{ output_file_filename|default("filebeat") }}"
    rotate_every_kb: 1000
    #number_of_files: 7

# vim: set ft=jinja:<|MERGE_RESOLUTION|>--- conflicted
+++ resolved
@@ -7,23 +7,13 @@
         - {{ path }}
       # Type of the files. Annotated in every documented
       input: log
-<<<<<<< HEAD
       scan_frequency: 1s
       ignore_older: "{{ignoreOlder}}"
       harvester_buffer_size:
   spool_size:
   idle_timeout: 5s
   tail_on_rotate:
-  registry_file: {{ fb.working_dir + '/' }}.filebeat
-=======
-      scanfrequency: 1s
-      ignoreOlder: "{{ignoreOlder}}"
-      harvesterBufferSize:
-  spoolSize:
-  idleTimeout: 5s
-  tailOnRotate:
-  registryFile: {{ fb.working_dir + '/' }}{{ registryFile|default(".filebeat")}}
->>>>>>> 8d28494e
+  registry_file: {{ fb.working_dir + '/' }}{{ registryFile|default(".filebeat")}}
 
 
 
