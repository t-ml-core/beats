// Licensed to Elasticsearch B.V. under one or more contributor
// license agreements. See the NOTICE file distributed with
// this work for additional information regarding copyright
// ownership. Elasticsearch B.V. licenses this file to you under
// the Apache License, Version 2.0 (the "License"); you may
// not use this file except in compliance with the License.
// You may obtain a copy of the License at
//
//     http://www.apache.org/licenses/LICENSE-2.0
//
// Unless required by applicable law or agreed to in writing,
// software distributed under the License is distributed on an
// "AS IS" BASIS, WITHOUT WARRANTIES OR CONDITIONS OF ANY
// KIND, either express or implied.  See the License for the
// specific language governing permissions and limitations
// under the License.

package server

import (
	"io/ioutil"
	"net/http"
	"net/http/httptest"
	"path/filepath"
	"strings"
	"testing"
	"time"

	mbtest "github.com/elastic/beats/metricbeat/mb/testing"

	"github.com/stretchr/testify/assert"
)

func TestFetchEventContent(t *testing.T) {
	absPath, err := filepath.Abs("../_meta/test/")
	assert.NoError(t, err)

	response, err := ioutil.ReadFile(absPath + "/serverstats.json")
	assert.NoError(t, err)

	server := httptest.NewServer(http.HandlerFunc(func(w http.ResponseWriter, r *http.Request) {
		w.WriteHeader(200)
		w.Header().Set("Content-Type", "application/json;")
		w.Write([]byte(response))
	}))
	defer server.Close()

	config := map[string]interface{}{
		"module":     "couchdb",
		"metricsets": []string{"server"},
		"hosts":      []string{server.URL},
	}
<<<<<<< HEAD
	f := mbtest.NewReportingMetricSetV2(t, config)
	events, errs := mbtest.ReportingFetchV2(f)
=======
	f := mbtest.NewReportingMetricSetV2Error(t, config)
	events, errs := mbtest.ReportingFetchV2Error(f)
>>>>>>> de955be0
	if len(errs) > 0 {
		t.Fatalf("Expected 0 error, had %d. %v\n", len(errs), errs)
	}
	assert.NotEmpty(t, events)
	t.Logf("%s/%s event: %+v", f.Module().Name(), f.Name(), events[0])
}

func TestFetchTimeout(t *testing.T) {
	absPath, err := filepath.Abs("../_meta/test/")
	assert.NoError(t, err)

	response, err := ioutil.ReadFile(absPath + "/serverstats.json")
	assert.NoError(t, err)

	server := httptest.NewServer(http.HandlerFunc(func(w http.ResponseWriter, r *http.Request) {
		w.WriteHeader(200)
		w.Header().Set("Content-Type", "application/json;")
		w.Write([]byte(response))
		<-r.Context().Done()
	}))
	defer server.Close()

	config := map[string]interface{}{
		"module":     "couchdb",
		"metricsets": []string{"server"},
		"hosts":      []string{server.URL},
		"timeout":    "50ms",
	}

<<<<<<< HEAD
	f := mbtest.NewReportingMetricSetV2(t, config)

	start := time.Now()
	events, errs := mbtest.ReportingFetchV2(f)
=======
	f := mbtest.NewReportingMetricSetV2Error(t, config)

	start := time.Now()
	events, errs := mbtest.ReportingFetchV2Error(f)
>>>>>>> de955be0
	if len(errs) == 0 {
		t.Fatalf("Expected an error, had %d. %v\n", len(errs), errs)
	}
	assert.Empty(t, events)
	elapsed := time.Since(start)
	var found bool
	for _, err := range errs {
		if strings.Contains(err.Error(), "request canceled (Client.Timeout exceeded") {
			found = true
		}
	}
	if !found {
		assert.Failf(t, "", "expected an error containing 'request canceled (Client.Timeout exceeded'. Got %v", errs)
	}

	assert.True(t, elapsed < 5*time.Second, "elapsed time: %s", elapsed.String())
}<|MERGE_RESOLUTION|>--- conflicted
+++ resolved
@@ -50,13 +50,8 @@
 		"metricsets": []string{"server"},
 		"hosts":      []string{server.URL},
 	}
-<<<<<<< HEAD
-	f := mbtest.NewReportingMetricSetV2(t, config)
-	events, errs := mbtest.ReportingFetchV2(f)
-=======
 	f := mbtest.NewReportingMetricSetV2Error(t, config)
 	events, errs := mbtest.ReportingFetchV2Error(f)
->>>>>>> de955be0
 	if len(errs) > 0 {
 		t.Fatalf("Expected 0 error, had %d. %v\n", len(errs), errs)
 	}
@@ -86,17 +81,10 @@
 		"timeout":    "50ms",
 	}
 
-<<<<<<< HEAD
-	f := mbtest.NewReportingMetricSetV2(t, config)
-
-	start := time.Now()
-	events, errs := mbtest.ReportingFetchV2(f)
-=======
 	f := mbtest.NewReportingMetricSetV2Error(t, config)
 
 	start := time.Now()
 	events, errs := mbtest.ReportingFetchV2Error(f)
->>>>>>> de955be0
 	if len(errs) == 0 {
 		t.Fatalf("Expected an error, had %d. %v\n", len(errs), errs)
 	}
