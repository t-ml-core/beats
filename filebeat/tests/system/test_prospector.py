--- conflicted
+++ resolved
@@ -174,7 +174,6 @@
         assert 1 == len(output)
         assert output[0]["message"] == "line in log file"
 
-<<<<<<< HEAD
     def test_rotating_ignore_older_low_write_rate(self):
         self.render_config_template(
             path=os.path.abspath(self.working_dir) + "/log/*",
@@ -310,9 +309,6 @@
 
         filebeat.check_kill_and_wait()
 
-=======
->>>>>>> e0e691c7
-
     def test_close_older(self):
         """
         Test that close_older closes the file but reading
@@ -328,11 +324,7 @@
         os.mkdir(self.working_dir + "/log/")
         testfile = self.working_dir + "/log/test.log"
 
-<<<<<<< HEAD
-        filebeat = self.start_beat()
-=======
-        filebeat = self.start_filebeat(debug_selectors=['*'])
->>>>>>> e0e691c7
+        filebeat = self.start_beat()
 
         # wait for first  "Start next scan" log message
         self.wait_until(
@@ -355,11 +347,7 @@
         # wait for file to be closed due to close_older
         self.wait_until(
                 lambda: self.log_contains(
-<<<<<<< HEAD
                         "Stopping harvester, closing file: {}\n".format(os.path.abspath(testfile))),
-=======
-                        "Closing file: {}\n".format(os.path.abspath(testfile))),
->>>>>>> e0e691c7
                 max_timeout=10)
 
         # write second line
@@ -372,7 +360,6 @@
                 lambda: self.output_count(lambda x: x >= lines),
                 max_timeout=5)
 
-<<<<<<< HEAD
         filebeat.check_kill_and_wait()
 
     def test_close_older_file_removal(self):
@@ -525,7 +512,4 @@
                         "Stopping harvester, closing file: ") == 2,
                 max_timeout=10)
 
-        filebeat.check_kill_and_wait()
-=======
-        filebeat.kill_and_wait()
->>>>>>> e0e691c7
+        filebeat.check_kill_and_wait()