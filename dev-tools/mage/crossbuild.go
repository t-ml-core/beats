// Licensed to Elasticsearch B.V. under one or more contributor
// license agreements. See the NOTICE file distributed with
// this work for additional information regarding copyright
// ownership. Elasticsearch B.V. licenses this file to you under
// the Apache License, Version 2.0 (the "License"); you may
// not use this file except in compliance with the License.
// You may obtain a copy of the License at
//
//     http://www.apache.org/licenses/LICENSE-2.0
//
// Unless required by applicable law or agreed to in writing,
// software distributed under the License is distributed on an
// "AS IS" BASIS, WITHOUT WARRANTIES OR CONDITIONS OF ANY
// KIND, either express or implied.  See the License for the
// specific language governing permissions and limitations
// under the License.

package mage

import (
	"fmt"
	"go/build"
	"log"
	"os"
	"path/filepath"
	"runtime"
	"strconv"
	"strings"
	"time"

	"github.com/magefile/mage/mg"
	"github.com/magefile/mage/sh"
	"github.com/pkg/errors"

	"github.com/elastic/beats/v7/dev-tools/mage/gotool"
	"github.com/elastic/beats/v7/libbeat/common/file"
)

const defaultCrossBuildTarget = "golangCrossBuild"

// Platforms contains the set of target platforms for cross-builds. It can be
// modified at runtime by setting the PLATFORMS environment variable.
// See NewPlatformList for details about platform filtering expressions.
var Platforms = BuildPlatforms.Defaults()

// SelectedPackageTypes is the list of package types
var SelectedPackageTypes []PackageType

func init() {
	// Allow overriding via PLATFORMS.
	if expression := os.Getenv("PLATFORMS"); len(expression) > 0 {
		Platforms = NewPlatformList(expression)
	}

	// Allow overriding via PACKAGES.
	if packageTypes := os.Getenv("PACKAGES"); len(packageTypes) > 0 {
		for _, pkgtype := range strings.Split(packageTypes, ",") {
			var p PackageType
			err := p.UnmarshalText([]byte(pkgtype))
			if err != nil {
				continue
			}
			SelectedPackageTypes = append(SelectedPackageTypes, p)
		}
	}
}

// CrossBuildOption defines an option to the CrossBuild target.
type CrossBuildOption func(params *crossBuildParams)

// ImageSelectorFunc returns the name of the builder image.
type ImageSelectorFunc func(platform string) (string, error)

// ForPlatforms filters the platforms based on the given expression.
func ForPlatforms(expr string) func(params *crossBuildParams) {
	return func(params *crossBuildParams) {
		params.Platforms = params.Platforms.Filter(expr)
	}
}

// WithTarget specifies the mage target to execute inside the golang-crossbuild
// container.
func WithTarget(target string) func(params *crossBuildParams) {
	return func(params *crossBuildParams) {
		params.Target = target
	}
}

// InDir specifies the base directory to use when cross-building.
func InDir(path ...string) func(params *crossBuildParams) {
	return func(params *crossBuildParams) {
		params.InDir = filepath.Join(path...)
	}
}

// Serially causes each cross-build target to be executed serially instead of
// in parallel.
func Serially() func(params *crossBuildParams) {
	return func(params *crossBuildParams) {
		params.Serial = true
	}
}

// ImageSelector returns the name of the selected builder image.
func ImageSelector(f ImageSelectorFunc) func(params *crossBuildParams) {
	return func(params *crossBuildParams) {
		params.ImageSelector = f
	}
}

// AddPlatforms sets dependencies on others platforms.
func AddPlatforms(expressions ...string) func(params *crossBuildParams) {
	return func(params *crossBuildParams) {
		var list BuildPlatformList
		for _, expr := range expressions {
			list = NewPlatformList(expr)
			params.Platforms = params.Platforms.Merge(list)
		}
	}
}

type crossBuildParams struct {
	Platforms     BuildPlatformList
	Target        string
	Serial        bool
	InDir         string
	ImageSelector ImageSelectorFunc
}

// CrossBuild executes a given build target once for each target platform.
func CrossBuild(options ...CrossBuildOption) error {
	params := crossBuildParams{Platforms: Platforms, Target: defaultCrossBuildTarget, ImageSelector: CrossBuildImage}
	for _, opt := range options {
		opt(&params)
	}

	if len(params.Platforms) == 0 {
		log.Printf("Skipping cross-build of target=%v because platforms list is empty.", params.Target)
		return nil
	}

	// AIX can't really be crossbuilt, due to cgo and various compiler shortcomings.
	// If we have a singular AIX platform set, revert to a native build toolchain
	if runtime.GOOS == "aix" {
		for _, platform := range params.Platforms {
			if platform.GOOS() == "aix" {
				if len(params.Platforms) != 1 {
					return errors.New("AIX cannot be crossbuilt with other platforms. Set PLATFORMS='aix/ppc64'")
				} else {
					// This is basically a short-out so we can attempt to build on AIX in a relatively generic way
					log.Printf("Target is building for AIX, skipping normal crossbuild process")
					args := DefaultBuildArgs()
					args.OutputDir = filepath.Join("build", "golang-crossbuild")
					args.Name += "-" + Platform.GOOS + "-" + Platform.Arch
					return Build(args)
				}
			}
		}
		// If we're here, something isn't set.
		return errors.New("Cannot crossbuild on AIX. Either run `mage build` or set PLATFORMS='aix/ppc64'")
	}

	// Docker is required for this target.
	if err := HaveDocker(); err != nil {
		return err
	}

	if CrossBuildMountModcache {
		// Make sure the module dependencies are downloaded on the host,
		// as they will be mounted into the container read-only.
		mg.Deps(func() error { return gotool.Mod.Download() })
	}

	// Build the magefile for Linux, so we can run it inside the container.
	mg.Deps(buildMage)

	log.Println("crossBuild: Platform list =", params.Platforms)
	var deps []interface{}
	for _, buildPlatform := range params.Platforms {
		if !buildPlatform.Flags.CanCrossBuild() {
			return fmt.Errorf("unsupported cross build platform %v", buildPlatform.Name)
		}
		builder := GolangCrossBuilder{buildPlatform.Name, params.Target, params.InDir, params.ImageSelector}
		if params.Serial {
			if err := builder.Build(); err != nil {
<<<<<<< HEAD
				return errors.Wrapf(err, "failed cross-building target=%v for platform=%v",
					params.Target,
					buildPlatform.Name)
=======
				return errors.Wrapf(err, "failed cross-building target=%s for platform=%s",
					params.Target, buildPlatform.Name)
>>>>>>> 3d3452f1
			}
		} else {
			deps = append(deps, builder.Build)
		}
	}

	// Each build runs in parallel.
	Parallel(deps...)

	// It needs to run after all the builds, as it needs the darwin binaries.
	if err := assembleDarwinUniversal(params); err != nil {
		return err
	}

	return nil
}

// assembleDarwinUniversal checks if darwin/amd64 and darwin/arm64 were build,
// if so, it generates a darwin/universal binary that is the merge fo them two.
func assembleDarwinUniversal(params crossBuildParams) error {
	var darwinAMD64, darwinARM64 bool
	for _, p := range Platforms {
		if p.Name == "darwin/amd64" {
			darwinAMD64 = true
		}
		if p.Name == "darwin/arm64" {
			darwinARM64 = true
		}
	}

	if darwinAMD64 && darwinARM64 {
		builder := GolangCrossBuilder{
			// the docker image for darwin/arm64 is the one capable of merging the binaries.
			Platform:      "darwin/arm64",
			Target:        "assembleDarwinUniversal",
			InDir:         params.InDir,
			ImageSelector: params.ImageSelector}
		if err := builder.Build(); err != nil {
			return errors.Wrapf(err,
				"failed merging darwin/amd64 and darwin/arm64 into darwin/universal target=%v for platform=%v",
				builder.Target,
				builder.Platform)
		}
	}

	return nil
}

// CrossBuildXPack executes the 'golangCrossBuild' target in the Beat's
// associated x-pack directory to produce a version of the Beat that contains
// Elastic licensed content.
func CrossBuildXPack(options ...CrossBuildOption) error {
	o := []CrossBuildOption{InDir("x-pack", BeatName)}
	o = append(o, options...)
	return CrossBuild(o...)
}

// buildMage pre-compiles the magefile to a binary using the GOARCH parameter.
// It has the benefit of speeding up the build because the
// mage -compile is done only once rather than in each Docker container.
func buildMage() error {
	arch := runtime.GOARCH
	return sh.RunWith(map[string]string{"CGO_ENABLED": "0"}, "mage", "-f", "-goos=linux", "-goarch="+arch,
		"-compile", CreateDir(filepath.Join("build", "mage-linux-"+arch)))
}

func CrossBuildImage(platform string) (string, error) {
	tagSuffix := "main"

	switch {
	case platform == "darwin/amd64":
		tagSuffix = "darwin-debian10"
	case platform == "darwin/arm64":
		tagSuffix = "darwin-arm64-debian10"
	case platform == "darwin/universal":
		tagSuffix = "darwin-arm64-debian10"
	case platform == "linux/arm64":
		tagSuffix = "arm"
		// when it runs on a ARM64 host/worker.
		if runtime.GOARCH == "arm64" {
			tagSuffix = "base-arm-debian9"
		}
	case platform == "linux/armv5":
		tagSuffix = "armel"
	case platform == "linux/armv6":
		tagSuffix = "armel"
	case platform == "linux/armv7":
		tagSuffix = "armhf"
	case strings.HasPrefix(platform, "linux/mips"):
		tagSuffix = "mips"
	case strings.HasPrefix(platform, "linux/ppc"):
		tagSuffix = "ppc"
	case platform == "linux/s390x":
		tagSuffix = "s390x"
	case strings.HasPrefix(platform, "linux"):
		// Use an older version of libc to gain greater OS compatibility.
		// Debian 8 uses glibc 2.19.
		tagSuffix = "main-debian8"
	}

	goVersion, err := GoVersion()
	if err != nil {
		return "", err
	}

	return BeatsCrossBuildImage + ":" + goVersion + "-" + tagSuffix, nil
}

// GolangCrossBuilder executes the specified mage target inside of the
// associated golang-crossbuild container image for the platform.
type GolangCrossBuilder struct {
	Platform      string
	Target        string
	InDir         string
	ImageSelector ImageSelectorFunc
}

// Build executes the build inside of Docker.
func (b GolangCrossBuilder) Build() error {
	fmt.Printf(">> %v: Building for %v\n", b.Target, b.Platform)

	repoInfo, err := GetProjectRepoInfo()
	if err != nil {
		return errors.Wrap(err, "failed to determine repo root and package sub dir")
	}

	mountPoint := filepath.ToSlash(filepath.Join("/go", "src", repoInfo.CanonicalRootImportPath))
	// use custom dir for build if given, subdir if not:
	cwd := repoInfo.SubDir
	if b.InDir != "" {
		cwd = b.InDir
	}
	workDir := filepath.ToSlash(filepath.Join(mountPoint, cwd))

	builderArch := runtime.GOARCH
	buildCmd, err := filepath.Rel(workDir,
		filepath.Join(mountPoint, repoInfo.SubDir, "build/mage-linux-"+builderArch))
	if err != nil {
		return errors.Wrap(err, "failed to determine mage-linux-"+builderArch+" relative path")
	}

	dockerRun := sh.RunCmd("docker", "run")
	image, err := b.ImageSelector(b.Platform)
	if err != nil {
		return errors.Wrap(err, "failed to determine golang-crossbuild image tag")
	}
	verbose := ""
	if mg.Verbose() {
		verbose = "true"
	}
	var args []string
	if runtime.GOOS != "windows" {
		args = append(args,
			"--env", "EXEC_UID="+strconv.Itoa(os.Getuid()),
			"--env", "EXEC_GID="+strconv.Itoa(os.Getgid()),
		)
	}
	if versionQualified {
		args = append(args, "--env", "VERSION_QUALIFIER="+versionQualifier)
	}
	if CrossBuildMountModcache {
		// Mount $GOPATH/pkg/mod into the container, read-only.
		hostDir := filepath.Join(build.Default.GOPATH, "pkg", "mod")
		args = append(args, "-v", hostDir+":/go/pkg/mod:ro")
	}

	args = append(args,
		"--rm",
		"--env", "GOFLAGS=-mod=readonly",
		"--env", "MAGEFILE_VERBOSE="+verbose,
		"--env", "MAGEFILE_TIMEOUT="+EnvOr("MAGEFILE_TIMEOUT", ""),
		"--env", fmt.Sprintf("SNAPSHOT=%v", Snapshot),
		"--env", fmt.Sprintf("DEV=%v", DevBuild),
		"-v", repoInfo.RootDir+":"+mountPoint,
		"-w", workDir,
		image,

		// Arguments for docker crossbuild entrypoint. For details see
		// https://github.com/elastic/golang-crossbuild/blob/main/go1.17/base/rootfs/entrypoint.go.
		"--build-cmd", buildCmd+" "+b.Target,
		"--platforms", b.Platform,
	)

	return dockerRun(args...)
}

// DockerChown chowns files generated during build. EXEC_UID and EXEC_GID must
// be set in the containers environment otherwise this is a noop.
func DockerChown(path string) {
	// Chown files generated during build that are root owned.
	uid, _ := strconv.Atoi(EnvOr("EXEC_UID", "-1"))
	gid, _ := strconv.Atoi(EnvOr("EXEC_GID", "-1"))
	if uid > 0 && gid > 0 {
		log.Printf(">>> Fixing file ownership issues from Docker at path=%v", path)
		if err := chownPaths(uid, gid, path); err != nil {
			log.Println(err)
		}
	}
}

// chownPaths will chown the file and all of the dirs specified in the path.
func chownPaths(uid, gid int, path string) error {
	start := time.Now()
	numFixed := 0
	defer func() {
		log.Printf("chown took: %v, changed %d files", time.Now().Sub(start), numFixed)
	}()

	return filepath.Walk(path, func(name string, info os.FileInfo, err error) error {
		if err != nil {
			return err
		}

		// Get the file's UID and GID.
		stat, err := file.Wrap(info)
		if err != nil {
			return err
		}
		fileUID, _ := stat.UID()
		fileGID, _ := stat.GID()
		if uid == fileUID && gid == fileGID {
			// Skip if UID/GID are already a match.
			return nil
		}

		if err := os.Chown(name, uid, gid); err != nil {
			return errors.Wrapf(err, "failed to chown path=%v", name)
		}
		numFixed++
		return nil
	})
}<|MERGE_RESOLUTION|>--- conflicted
+++ resolved
@@ -183,14 +183,8 @@
 		builder := GolangCrossBuilder{buildPlatform.Name, params.Target, params.InDir, params.ImageSelector}
 		if params.Serial {
 			if err := builder.Build(); err != nil {
-<<<<<<< HEAD
-				return errors.Wrapf(err, "failed cross-building target=%v for platform=%v",
-					params.Target,
-					buildPlatform.Name)
-=======
 				return errors.Wrapf(err, "failed cross-building target=%s for platform=%s",
 					params.Target, buildPlatform.Name)
->>>>>>> 3d3452f1
 			}
 		} else {
 			deps = append(deps, builder.Build)
