--- conflicted
+++ resolved
@@ -434,13 +434,8 @@
 }
 
 are_conditions_met_win_tests() {
-<<<<<<< HEAD
   if are_conditions_met_mandatory_tests; then    
     if [[ "$BUILDKITE_PIPELINE_SLUG" == "filebeat" ]]; then
-=======
-  if are_conditions_met_mandatory_tests; then
-    if [[ "$BUILDKITE_PIPELINE_SLUG" == "auditbeat" || "$BUILDKITE_PIPELINE_SLUG" == "filebeat" ]]; then
->>>>>>> 80dab50f
       if [[ "${GITHUB_PR_TRIGGER_COMMENT}" == "${BEATS_GH_WIN_COMMENT}" || "${GITHUB_PR_LABELS}" =~ ${BEATS_GH_WIN_LABEL} || "${!TRIGGER_SPECIFIC_WIN_TESTS}" == "true" ]]; then
         return 0
       fi
